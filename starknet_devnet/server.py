--- conflicted
+++ resolved
@@ -53,16 +53,8 @@
         except (FileNotFoundError, pickle.UnpicklingError):
             sys.exit(f"Error: Cannot load from {args.load_path}. Make sure the file exists and contains a Devnet dump.")
 
-<<<<<<< HEAD
 def handle_lite_mode(args):
     """Enable lite mode if specified."""
-    if args.lite_mode:
-        state.starknet_wrapper.lite_mode_block_hash = True
-        state.starknet_wrapper.lite_mode_deploy_hash = True
-    else:
-        state.starknet_wrapper.lite_mode_block_hash = args.lite_mode_block_hash
-        state.starknet_wrapper.lite_mode_deploy_hash = args.lite_mode_deploy_hash
-=======
     if args.lite_mode:
         config = DevnetConfig(
             lite_mode_block_hash=True,
@@ -75,12 +67,11 @@
         )
 
     state.starknet_wrapper.set_config(config)
-    state.dumper.dump_path = args.dump_path
-    state.dumper.dump_on = args.dump_on
 
+def handle_start_time(args):
+    """Assign start time if specified."""
     if args.start_time is not None:
         state.starknet_wrapper.set_block_time(args.start_time)
->>>>>>> 71b4d71c
 
 def main():
     """Runs the server."""
@@ -95,6 +86,7 @@
     handle_load(args)
     handle_dump(args)
     handle_lite_mode(args)
+    handle_start_time(args)
 
     try:
         meinheld.listen((args.host, args.port))
