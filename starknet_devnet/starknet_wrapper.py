--- conflicted
+++ resolved
@@ -19,12 +19,7 @@
 from starkware.starkware_utils.error_handling import StarkException
 from starkware.starknet.services.api.feeder_gateway.block_hash import calculate_block_hash
 from starkware.starknet.business_logic.transaction_fee import calculate_tx_fee_by_cairo_usage
-<<<<<<< HEAD
-from starkware.starknet.services.api.contract_definition import EntryPointType
-from starkware.starknet.definitions import constants
 from starkware.starknet.testing.starknet import Starknet
-=======
->>>>>>> fb096e98
 
 from .account import Account
 from . import fee_token
@@ -177,34 +172,6 @@
 
         starknet = await self.get_starknet()
 
-<<<<<<< HEAD
-        if not self.__is_contract_deployed(contract_address):
-            try:
-                contract = await starknet.deploy(
-                    contract_def=contract_definition,
-                    constructor_calldata=deploy_transaction.constructor_calldata,
-                    contract_address_salt=deploy_transaction.contract_address_salt
-                )
-                execution_info = contract.deploy_execution_info
-                error_message = None
-                status = TxStatus.ACCEPTED_ON_L2
-
-                self.__address2contract_wrapper[contract.contract_address] = ContractWrapper(contract, contract_definition)
-                await self.__update_state()
-            except StarkException as err:
-                error_message = err.message
-                status = TxStatus.REJECTED
-                execution_info = DummyExecutionInfo()
-
-            await self.__store_transaction(
-                transaction=deploy_transaction,
-                contract_address=contract_address,
-                tx_hash=tx_hash,
-                status=status,
-                execution_info=execution_info,
-                error_message=error_message,
-                contract_hash=state.state.contract_states[contract_address].state.contract_hash
-=======
         try:
             contract = await starknet.deploy(
                 contract_def=contract_definition,
@@ -228,7 +195,6 @@
                 constructor_calldata=deploy_transaction.constructor_calldata,
                 salt=deploy_transaction.contract_address_salt,
                 contract_definition=deploy_transaction.contract_definition
->>>>>>> fb096e98
             )
 
         await self.__store_transaction(
