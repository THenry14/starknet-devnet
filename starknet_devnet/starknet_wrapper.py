"""
This module introduces `StarknetWrapper`, a wrapper class of
starkware.starknet.testing.starknet.Starknet.
"""

import dataclasses
from copy import deepcopy
<<<<<<< HEAD
from typing import Dict, List
from web3 import Web3
=======
from typing import Dict
>>>>>>> 71b4d71c

import dill as pickle
from starkware.starknet.business_logic.internal_transaction import InternalInvokeFunction
from starkware.starknet.business_logic.state.state import CarriedState
from starkware.starknet.services.api.gateway.contract_address import calculate_contract_address
<<<<<<< HEAD
from starkware.starknet.services.api.gateway.transaction import InvokeFunction, Deploy, Transaction
from starkware.starknet.testing.objects import StarknetTransactionExecutionInfo
=======
from starkware.starknet.services.api.gateway.transaction import InvokeFunction, Deploy
from starkware.starknet.testing.starknet import Starknet
>>>>>>> 71b4d71c
from starkware.starkware_utils.error_handling import StarkException
from starkware.starknet.business_logic.transaction_fee import calculate_tx_fee_by_cairo_usage
from starkware.starknet.testing.starknet import Starknet

from .account import Account
from . import fee_token
from .general_config import DEFAULT_GENERAL_CONFIG
from .origin import NullOrigin, Origin
from .util import (
    StarknetDevnetException, TxStatus, DummyExecutionInfo,
    enable_pickling, generate_state_update
)
from .contract_wrapper import ContractWrapper, call_internal_tx
from .transaction_wrapper import DeployTransactionWrapper, InvokeTransactionWrapper, TransactionWrapper
from .postman_wrapper import DevnetL1L2
from .transactions import DevnetTransactions
from .contracts import DevnetContracts
from .blocks import DevnetBlocks
from .block_info_generator import BlockInfoGenerator

enable_pickling()

@dataclasses.dataclass
class DevnetConfig:
    """Configuration for the devnet."""
    lite_mode_block_hash: bool = False
    lite_mode_deploy_hash: bool = False

#pylint: disable=too-many-instance-attributes
class StarknetWrapper:
    """
    Wraps a Starknet instance and stores data to be returned by the server:
    contract states, transactions, blocks, storages.
    """

    def __init__(self, config: DevnetConfig):
        self.origin: Origin = NullOrigin()
        """Origin chain that this devnet was forked from."""

        self.transactions = DevnetTransactions(self.origin)

        self.contracts = DevnetContracts(self.origin)

        self.blocks = DevnetBlocks(self.origin, lite=config.lite_mode_block_hash)

        self.l1l2 = DevnetL1L2()

        self.__starknet = None

        self.__current_carried_state = None

        self.config = config

        self.block_info_generator = BlockInfoGenerator()

        self.accounts: List[Account] = []
        """List of predefined accounts"""

    @staticmethod
    def load(path: str) -> "StarknetWrapper":
        """Load a serialized instance of this class from `path`."""
        with open(path, "rb") as file:
            return pickle.load(file)

    async def __preserve_current_state(self, state: CarriedState):
        self.__current_carried_state = deepcopy(state)
        self.__current_carried_state.shared_state = state.shared_state

    async def __get_starknet(self):
        """
        Returns the underlying Starknet instance, creating it first if necessary.
        """
        if not self.__starknet:
            self.__starknet = await Starknet.empty(general_config=DEFAULT_GENERAL_CONFIG)
            await fee_token.deploy(self.__starknet)
            assert self.accounts is not None
            await self.__deploy_accounts()

            await self.__preserve_current_state(self.__starknet.state.state)

        return self.__starknet

    async def __get_state(self):
        """
        Returns the StarknetState of the underlyling Starknet instance,
        creating the instance first if necessary.
        """
        starknet = await self.__get_starknet()
        return starknet.state

    async def __update_state(self):
        if not self.config.lite_mode_block_hash:
            previous_state = self.__current_carried_state
            assert previous_state is not None

            current_carried_state = (await self.__get_state()).state
            state = await self.__get_state()

            current_carried_state.block_info = self.block_info_generator.next_block(
                block_info=current_carried_state.block_info,
                general_config=state.general_config
            )

            updated_shared_state = await current_carried_state.shared_state.apply_state_updates(
                ffc=current_carried_state.ffc,
                previous_carried_state=previous_state,
                current_carried_state=current_carried_state
            )

            state = await self.__get_state()
            state.state.shared_state = updated_shared_state
            await self.__preserve_current_state(state.state)

            return generate_state_update(previous_state, current_carried_state)

    async def __get_state_root(self):
        state = await self.__get_state()
        return state.state.shared_state.contract_states.root

    async def __store_transaction(
        self, tx_wrapper: TransactionWrapper, state_update: Dict, error_message: str=None
    ) -> None:
        """
        Stores the provided data as a deploy transaction in `self.transactions`.
        Generates a new block
        """

<<<<<<< HEAD
    async def __deploy_accounts(self):
        starknet = await self.get_starknet()
        for account in self.accounts:
            contract = await account.deploy(starknet)
            self.__address2contract_wrapper[account.address] = ContractWrapper(contract, Account.DEFINITION)

    def __get_contract_wrapper(self, address: int) -> ContractWrapper:
        if not self.__is_contract_deployed(address):
            message = f"No contract at the provided address ({fixed_length_hex(address)})."
            raise StarknetDevnetException(message=message)
=======
        if tx_wrapper.transaction["status"] == TxStatus.REJECTED:
            assert error_message, "error_message must be present if tx rejected"
            tx_wrapper.set_failure_reason(error_message)
        else:
            state = await self.__get_state()
            state_root = await self.__get_state_root()

            block_hash, block_number = await self.blocks.generate(
                tx_wrapper,
                state,
                state_root,
                state_update=state_update,
            )
            tx_wrapper.set_block_data(block_hash, block_number)

        self.transactions.store(tx_wrapper)
>>>>>>> 71b4d71c

    def set_config(self, config: DevnetConfig):
        """
        Sets the configuration of the devnet.
        """
        self.config = config
        self.blocks.lite = config.lite_mode_block_hash

    async def deploy(self, deploy_transaction: Deploy):
        """
        Deploys the contract specified with `transaction`.
        Returns (contract_address, transaction_hash).
        """

        state = await self.__get_state()
        contract_definition = deploy_transaction.contract_definition
        if self.config.lite_mode_deploy_hash:
            tx_hash = self.transactions.get_count()
        else:
            tx_hash = deploy_transaction.calculate_hash(state.general_config)

        starknet = await self.__get_starknet()

        try:
            contract = await starknet.deploy(
                contract_def=contract_definition,
                constructor_calldata=deploy_transaction.constructor_calldata,
                contract_address_salt=deploy_transaction.contract_address_salt
            )
            contract_address = contract.contract_address
            execution_info = contract.deploy_execution_info
            error_message = None
            status = TxStatus.ACCEPTED_ON_L2

            self.contracts.store(contract.contract_address, ContractWrapper(contract, contract_definition))
            state_update = await self.__update_state()
        except StarkException as err:
            error_message = err.message
            status = TxStatus.REJECTED
            execution_info = DummyExecutionInfo()
            state_update = None

            contract_address = calculate_contract_address(
                caller_address=0,
                constructor_calldata=deploy_transaction.constructor_calldata,
                salt=deploy_transaction.contract_address_salt,
                contract_definition=deploy_transaction.contract_definition
            )

        tx_wrapper = DeployTransactionWrapper(
            transaction=deploy_transaction,
            contract_address=contract_address,
            tx_hash=tx_hash,
            status=status,
            execution_info=execution_info,
            contract_hash=state.state.contract_states[contract_address].state.contract_hash,
        )

        await self.__store_transaction(
            tx_wrapper=tx_wrapper,
            state_update=state_update,
            error_message=error_message,
        )

        return contract_address, tx_hash

    async def invoke(self, transaction: InvokeFunction):
        """Perform invoke according to specifications in `transaction`."""
        state = await self.__get_state()
        invoke_transaction: InternalInvokeFunction = InternalInvokeFunction.from_external(transaction, state.general_config)

        try:
            # TODO This check might not be needed in future versions which will interact with the token contract
            if invoke_transaction.max_fee: # handle only if non-zero
                actual_fee = await self.calculate_actual_fee(transaction)
                if actual_fee > invoke_transaction.max_fee:
                    message = f"Actual fee exceeded max fee.\n{actual_fee} > {invoke_transaction.max_fee}"
                    raise StarknetDevnetException(message=message)

            contract_wrapper = self.contracts.get_by_address(invoke_transaction.contract_address)
            adapted_result, execution_info = await contract_wrapper.invoke(
                entry_point_selector=invoke_transaction.entry_point_selector,
                calldata=invoke_transaction.calldata,
                signature=invoke_transaction.signature,
                caller_address=invoke_transaction.caller_address,
                max_fee=invoke_transaction.max_fee
            )
            status = TxStatus.ACCEPTED_ON_L2
            error_message = None
            state_update = await self.__update_state()
        except StarkException as err:
            error_message = err.message
            status = TxStatus.REJECTED
            execution_info = DummyExecutionInfo()
            adapted_result = []
            state_update = None

        tx_wrapper = InvokeTransactionWrapper(invoke_transaction, status, execution_info)

        await self.__store_transaction(
            tx_wrapper=tx_wrapper,
            state_update=state_update,
            error_message=error_message
        )

        return transaction.contract_address, invoke_transaction.hash_value, { "result": adapted_result }

    async def call(self, transaction: InvokeFunction):
        """Perform call according to specifications in `transaction`."""
        contract_wrapper = self.contracts.get_by_address(transaction.contract_address)

        adapted_result = await contract_wrapper.call(
            entry_point_selector=transaction.entry_point_selector,
            calldata=transaction.calldata,
            signature=transaction.signature,
            caller_address=0,
            max_fee=transaction.max_fee
        )

        return { "result": adapted_result }

    async def get_storage_at(self, contract_address: int, key: int) -> str:
        """
        Returns the storage identified by `key`
        from the contract at `contract_address`.
        """
        state = await self.__get_state()
        contract_states = state.state.contract_states

        contract_state = contract_states[contract_address]
        if key in contract_state.storage_updates:
            return hex(contract_state.storage_updates[key].value)
        return self.origin.get_storage_at(contract_address, key)

    async def load_messaging_contract_in_l1(self, network_url: str, contract_address: str, network_id: str) -> dict:
        """Loads the messaging contract at `contract_address`"""
        starknet = await self.__get_starknet()
        return self.l1l2.load_l1_messaging_contract(starknet, network_url, contract_address, network_id)

    async def postman_flush(self) -> dict:
        """Handles all pending L1 <> L2 messages and sends them to the other layer. """

        state = await self.__get_state()
        return await self.l1l2.flush(state)

    async def calculate_actual_fee(self, external_tx: InvokeFunction):
        """Calculates actual fee"""
        state = await self.__get_state()
        internal_tx = InternalInvokeFunction.from_external_query_tx(external_tx, state.general_config)

        execution_info = await call_internal_tx(state.copy(), internal_tx)

        actual_fee = calculate_tx_fee_by_cairo_usage(
            general_config=state.general_config,
            cairo_resource_usage=execution_info.call_info.execution_resources.to_dict(),
            l1_gas_usage=0,
            gas_price=state.general_config.min_gas_price
        )

        return actual_fee

    def increase_block_time(self, time_s: int):
        """Increases the block time by `time_s`."""
        self.block_info_generator.increase_time(time_s)

    def set_block_time(self, time_s: int):
        """Sets the block time to `time_s`."""
        self.block_info_generator.set_next_block_time(time_s)<|MERGE_RESOLUTION|>--- conflicted
+++ resolved
@@ -5,27 +5,16 @@
 
 import dataclasses
 from copy import deepcopy
-<<<<<<< HEAD
 from typing import Dict, List
-from web3 import Web3
-=======
-from typing import Dict
->>>>>>> 71b4d71c
 
 import dill as pickle
 from starkware.starknet.business_logic.internal_transaction import InternalInvokeFunction
 from starkware.starknet.business_logic.state.state import CarriedState
 from starkware.starknet.services.api.gateway.contract_address import calculate_contract_address
-<<<<<<< HEAD
-from starkware.starknet.services.api.gateway.transaction import InvokeFunction, Deploy, Transaction
-from starkware.starknet.testing.objects import StarknetTransactionExecutionInfo
-=======
 from starkware.starknet.services.api.gateway.transaction import InvokeFunction, Deploy
 from starkware.starknet.testing.starknet import Starknet
->>>>>>> 71b4d71c
 from starkware.starkware_utils.error_handling import StarkException
 from starkware.starknet.business_logic.transaction_fee import calculate_tx_fee_by_cairo_usage
-from starkware.starknet.testing.starknet import Starknet
 
 from .account import Account
 from . import fee_token
@@ -150,18 +139,6 @@
         Generates a new block
         """
 
-<<<<<<< HEAD
-    async def __deploy_accounts(self):
-        starknet = await self.get_starknet()
-        for account in self.accounts:
-            contract = await account.deploy(starknet)
-            self.__address2contract_wrapper[account.address] = ContractWrapper(contract, Account.DEFINITION)
-
-    def __get_contract_wrapper(self, address: int) -> ContractWrapper:
-        if not self.__is_contract_deployed(address):
-            message = f"No contract at the provided address ({fixed_length_hex(address)})."
-            raise StarknetDevnetException(message=message)
-=======
         if tx_wrapper.transaction["status"] == TxStatus.REJECTED:
             assert error_message, "error_message must be present if tx rejected"
             tx_wrapper.set_failure_reason(error_message)
@@ -178,7 +155,12 @@
             tx_wrapper.set_block_data(block_hash, block_number)
 
         self.transactions.store(tx_wrapper)
->>>>>>> 71b4d71c
+
+    async def __deploy_accounts(self):
+        starknet = await self.__get_starknet()
+        for account in self.accounts:
+            contract = await account.deploy(starknet)
+            self.contracts.store(account.address, ContractWrapper(contract, Account.DEFINITION))
 
     def set_config(self, config: DevnetConfig):
         """
