--- conflicted
+++ resolved
@@ -100,19 +100,10 @@
         return starknet.state
 
     async def __update_state(self):
-<<<<<<< HEAD
-        if not self.config.lite_mode_block_hash:
-            previous_state = self.__current_carried_state
-            assert previous_state is not None
-
-            current_carried_state = (await self.get_state()).state
-            state = await self.get_state()
-=======
         previous_state = self.__current_carried_state
         assert previous_state is not None
         current_carried_state = (await self.get_state()).state
         state = await self.get_state()
->>>>>>> 1839594d
 
         current_carried_state.block_info = self.block_info_generator.next_block(
             block_info=current_carried_state.block_info,
@@ -129,10 +120,6 @@
                 current_carried_state=current_carried_state
             )
 
-<<<<<<< HEAD
-            state = await self.get_state()
-=======
->>>>>>> 1839594d
             state.state.shared_state = updated_shared_state
             await self.__preserve_current_state(state.state)
 
