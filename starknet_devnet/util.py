--- conflicted
+++ resolved
@@ -81,12 +81,9 @@
         return DumpOn[option.upper()]
     sys.exit(f"Error: Invalid --dump-on option: {option}. Valid options: {DUMP_ON_OPTIONS_STRINGIFIED}")
 
-<<<<<<< HEAD
 DEFAULT_ACCOUNTS = 10
 DEFAULT_INITIAL_BALANCE = 1000
-DEFAULT_HOST = "127.0.0.1"
-DEFAULT_PORT = 5050
-=======
+
 class NonNegativeAction(argparse.Action):
     """
     Action for parsing the non negative int argument.
@@ -98,7 +95,6 @@
             parser.error(f"{option_string} must be a positive integer.")
 
         setattr(namespace, self.dest, value)
->>>>>>> 71b4d71c
 
 def parse_args():
     """
@@ -152,7 +148,6 @@
         help="Disables deploy tx hash calculation"
     )
     parser.add_argument(
-<<<<<<< HEAD
         "--accounts",
         type=int,
         help=f"Specify the number of accounts to be predeployed; defaults to {DEFAULT_ACCOUNTS}",
@@ -168,11 +163,11 @@
         "--seed",
         type=int,
         help="Specify the seed for randomness of accounts to be predeployed"
-=======
+    )
+    parser.add_argument(
         "--start-time",
         action=NonNegativeAction,
         help="Specify the start time of the genesis block in Unix time"
->>>>>>> 71b4d71c
     )
     # Uncomment this once fork support is added
     # parser.add_argument(
